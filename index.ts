import { SignerService } from "./service";
<<<<<<< HEAD
import { EncryptionService } from "./encryption";

const env = z
	.object({
		SENDGRID_API_KEY: z
			.string()
			.min(1, { message: "SendGrid API key is required" }),
		MOCK_TEE_SECRET: z.string().min(1, { message: "TEE_SECRET is required" }),
		PORT: z
			.string()
			.optional()
			.transform((val) => (val ? Number.parseInt(val, 10) : 3000)),
	})
	.parse(process.env);

// Initialize encryption service singleton
const encryptionService = EncryptionService.getInstance();
await encryptionService.init();
console.log("Encryption service initialized successfully");

// Zod schemas for request validation
const SignerRequestSchema = z.object({
	userId: z.string().min(1, { message: "User ID is required" }),
	projectId: z.string().min(1, { message: "Project ID is required" }),
	authId: z
		.string()
		.min(1, { message: "Auth ID is required" })
		.refine((val) => val.startsWith("EMAIL_OTP:"), {
			message: "Auth ID must start with EMAIL_OTP:",
		})
		.refine(
			(val) => {
				const email = val.split(":")[1];
				return email?.includes("@");
			},
			{
				message: "Auth ID must contain a valid email address",
			},
		),
});

const OTPVerificationSchema = z.object({
	otp: z.string().length(6, { message: "OTP must be 6 digits" }),
});
=======
import {
	ENVSchema,
	OTPVerificationSchema,
	SignerPreGenerationSchema,
	SignerRequestSchema,
} from "./schema";
import type { z } from "zod";

const env = ENVSchema.parse(process.env);
>>>>>>> 972dc620

function validateRequest<T extends z.ZodType>(
	schema: T,
	data: unknown,
	logPrefix = "",
): z.infer<T> {
	const validationResult = schema.safeParse(data);

	if (!validationResult.success) {
		if (logPrefix) {
			console.log(
				`${logPrefix}: Validation failed`,
				validationResult.error.format(),
			);
		}

		throw new Response(
			JSON.stringify({
				error: "Validation failed",
				details: validationResult.error.format(),
			}),
			{ status: 400 },
		);
	}

	return validationResult.data;
}

async function validateEncryptedRequest<T extends z.ZodType>(
	schema: T,
	data: unknown,
	logPrefix = "",
): Promise<z.infer<T>> {
	const req = EncryptedRequestSchema.parse(data);
	const decryptedRequest = await encryptionService.decryptBase64<{
		data: z.infer<T>;
		encryptionContext: { senderPublicKey: string };
	}>(req.ciphertext, req.encappedKey);
	return validateRequest(schema, decryptedRequest.data, logPrefix);
}

const EncryptedRequestSchema = z.object({
	ciphertext: z.string(),
	encappedKey: z.string(),
	publicKey: z.string(),
});

function isEncryptedRequest(
	data: unknown,
): data is z.infer<typeof EncryptedRequestSchema> {
	const validationResult = EncryptedRequestSchema.safeParse(data);

	return validationResult.success;
}

function handleError(error: unknown, logPrefix = ""): Response {
	if (error instanceof Response) {
		return error;
	}

	if (logPrefix) {
		console.error(`[ERROR] ${logPrefix}:`, error);
	} else {
		console.error("[ERROR] Unhandled route error:", error);
	}

	const res = new Response(
		JSON.stringify({
			error: "Request failed",
			message: error instanceof Error ? error.message : String(error),
			code: "INTERNAL_SERVER_ERROR",
		}),
		{
			status: 500,
			headers: { "Content-Type": "application/json" },
		},
	);
	return res;
}

function authenticate(req: Request) {
	if (req.headers.get("authorization") !== `${env.ACCESS_SECRET}`) {
		throw new Response(JSON.stringify({ error: "Unauthorized" }), {
			status: 401,
		});
	}
}

const signerService = new SignerService(
	env.SENDGRID_API_KEY,
	env.MOCK_TEE_SECRET,
);

async function generateEncryptedResponse<T extends z.ZodType>(
	data: z.infer<T>,
	receiverPublicKey: string,
) {
	return encryptionService.encryptBase64(data, receiverPublicKey);
}

const server = Bun.serve({
	port: env.PORT,
	routes: {
		"/signers/:deviceId": {
			async POST(req) {
				try {
					authenticate(req);
					const { deviceId } = req.params;

					if (!deviceId) {
						throw new Response(JSON.stringify({ error: "Invalid deviceId" }), {
							status: 400,
						});
					}

					const body = await req.json();
					const { userId, projectId, authId } = validateRequest(
						SignerRequestSchema,
						body,
						`[DEBUG] POST /signers/${deviceId}`,
					);

					await signerService.initiateSignerCreation(
						userId,
						projectId,
						authId,
						deviceId,
					);

					const res = Response.json({
						message: "OTP sent successfully",
					});
					return res;
				} catch (error) {
					return handleError(error, "POST /signers/:deviceId");
				}
			},
		},
		"/signers/public-key": {
			async PUT(req) {
				try {
					authenticate(req);
					const body = await req.json();
					const { userId, projectId, authId, signingAlgorithm } =
						validateRequest(
							SignerPreGenerationSchema,
							body,
							"[DEBUG] PUT /signers/public-key",
						);

					const publicKey = await signerService.preGenerateSigner(
						userId,
						projectId,
						authId,
						signingAlgorithm,
					);

					const res = Response.json({ publicKey });
					return res;
				} catch (error) {
					return handleError(error, "PUT /signers/public-key");
				}
			},
		},

		"/signers/:deviceId/auth": {
			async POST(req) {
				try {
					authenticate(req);
					const { deviceId } = req.params;

					if (!deviceId) {
						throw new Response(JSON.stringify({ error: "Invalid deviceId" }), {
							status: 400,
						});
					}

					const body = await req.json();
<<<<<<< HEAD
					const isEncrypted = isEncryptedRequest(body);

					const { otp, ...rest } = isEncrypted
						? await validateEncryptedRequest(
								OTPVerificationSchema,
								body,
								"[DEBUG] /requests/auth",
							)
						: validateRequest(
								OTPVerificationSchema,
								body,
								"[DEBUG] /requests/auth",
							);
=======
					const { otp } = validateRequest(
						OTPVerificationSchema,
						body,
						"[DEBUG] POST /requests/auth",
					);
>>>>>>> 972dc620

					const { device, auth, signerId } =
						await signerService.completeSignerCreation(deviceId, otp);

<<<<<<< HEAD
					const unencryptedResponse = { shares: { device, auth }, signerId };
					const response = isEncrypted
						? await generateEncryptedResponse(
								unencryptedResponse,
								(rest as { encryptionContext: { senderPublicKey: string } })
									.encryptionContext.senderPublicKey,
							)
						: unencryptedResponse;

					const res = Response.json(response);

					res.headers.set("Access-Control-Allow-Origin", "*");
					res.headers.set(
						"Access-Control-Allow-Methods",
						"GET, POST, PUT, DELETE, OPTIONS",
					);
=======
					const res = Response.json({ shares: { device, auth }, signerId });
>>>>>>> 972dc620
					return res;
				} catch (error) {
					return handleError(error, "POST /requests/:requestId/auth");
				}
			},
		},
		"/attestation": {
			async GET(req) {
				const pubKeyBuffer = await encryptionService.getPublicKey();
				const pubKeyBase64 = Buffer.from(pubKeyBuffer).toString("base64");
				return Response.json({
					publicKey: pubKeyBase64,
				});
			},
		},
	},
	development: true,
});

console.log(`Listening on http://localhost:${server.port} ...`);<|MERGE_RESOLUTION|>--- conflicted
+++ resolved
@@ -1,300 +1,248 @@
 import { SignerService } from "./service";
-<<<<<<< HEAD
 import { EncryptionService } from "./encryption";
 
-const env = z
-	.object({
-		SENDGRID_API_KEY: z
-			.string()
-			.min(1, { message: "SendGrid API key is required" }),
-		MOCK_TEE_SECRET: z.string().min(1, { message: "TEE_SECRET is required" }),
-		PORT: z
-			.string()
-			.optional()
-			.transform((val) => (val ? Number.parseInt(val, 10) : 3000)),
-	})
-	.parse(process.env);
+import {
+  ENVSchema,
+  OTPVerificationSchema,
+  SignerPreGenerationSchema,
+  SignerRequestSchema,
+} from "./schema";
+import { z } from "zod";
+
+const env = ENVSchema.parse(process.env);
 
 // Initialize encryption service singleton
 const encryptionService = EncryptionService.getInstance();
 await encryptionService.init();
 console.log("Encryption service initialized successfully");
 
-// Zod schemas for request validation
-const SignerRequestSchema = z.object({
-	userId: z.string().min(1, { message: "User ID is required" }),
-	projectId: z.string().min(1, { message: "Project ID is required" }),
-	authId: z
-		.string()
-		.min(1, { message: "Auth ID is required" })
-		.refine((val) => val.startsWith("EMAIL_OTP:"), {
-			message: "Auth ID must start with EMAIL_OTP:",
-		})
-		.refine(
-			(val) => {
-				const email = val.split(":")[1];
-				return email?.includes("@");
-			},
-			{
-				message: "Auth ID must contain a valid email address",
-			},
-		),
+function validateRequest<T extends z.ZodType>(
+  schema: T,
+  data: unknown,
+  logPrefix = ""
+): z.infer<T> {
+  const validationResult = schema.safeParse(data);
+
+  if (!validationResult.success) {
+    if (logPrefix) {
+      console.log(
+        `${logPrefix}: Validation failed`,
+        validationResult.error.format()
+      );
+    }
+
+    throw new Response(
+      JSON.stringify({
+        error: "Validation failed",
+        details: validationResult.error.format(),
+      }),
+      { status: 400 }
+    );
+  }
+
+  return validationResult.data;
+}
+
+async function validateEncryptedRequest<T extends z.ZodType>(
+  schema: T,
+  data: unknown,
+  logPrefix = ""
+): Promise<z.infer<T>> {
+  const req = EncryptedRequestSchema.parse(data);
+  const decryptedRequest = await encryptionService.decryptBase64<{
+    data: z.infer<T>;
+    encryptionContext: { senderPublicKey: string };
+  }>(req.ciphertext, req.encappedKey);
+  return validateRequest(schema, decryptedRequest.data, logPrefix);
+}
+
+const EncryptedRequestSchema = z.object({
+  ciphertext: z.string(),
+  encappedKey: z.string(),
+  publicKey: z.string(),
 });
 
-const OTPVerificationSchema = z.object({
-	otp: z.string().length(6, { message: "OTP must be 6 digits" }),
+function isEncryptedRequest(
+  data: unknown
+): data is z.infer<typeof EncryptedRequestSchema> {
+  const validationResult = EncryptedRequestSchema.safeParse(data);
+
+  return validationResult.success;
+}
+
+function handleError(error: unknown, logPrefix = ""): Response {
+  if (error instanceof Response) {
+    return error;
+  }
+
+  if (logPrefix) {
+    console.error(`[ERROR] ${logPrefix}:`, error);
+  } else {
+    console.error("[ERROR] Unhandled route error:", error);
+  }
+
+  const res = new Response(
+    JSON.stringify({
+      error: "Request failed",
+      message: error instanceof Error ? error.message : String(error),
+      code: "INTERNAL_SERVER_ERROR",
+    }),
+    {
+      status: 500,
+      headers: { "Content-Type": "application/json" },
+    }
+  );
+  return res;
+}
+
+function authenticate(req: Request) {
+  if (req.headers.get("authorization") !== `${env.ACCESS_SECRET}`) {
+    throw new Response(JSON.stringify({ error: "Unauthorized" }), {
+      status: 401,
+    });
+  }
+}
+
+const signerService = new SignerService(
+  env.SENDGRID_API_KEY,
+  env.MOCK_TEE_SECRET
+);
+
+async function generateEncryptedResponse<T extends z.ZodType>(
+  data: z.infer<T>,
+  receiverPublicKey: string
+) {
+  return encryptionService.encryptBase64(data, receiverPublicKey);
+}
+
+const server = Bun.serve({
+  port: env.PORT,
+  routes: {
+    "/signers/:deviceId": {
+      async POST(req) {
+        try {
+          authenticate(req);
+          const { deviceId } = req.params;
+
+          if (!deviceId) {
+            throw new Response(JSON.stringify({ error: "Invalid deviceId" }), {
+              status: 400,
+            });
+          }
+
+          const body = await req.json();
+          const { userId, projectId, authId } = validateRequest(
+            SignerRequestSchema,
+            body,
+            `[DEBUG] POST /signers/${deviceId}`
+          );
+
+          await signerService.initiateSignerCreation(
+            userId,
+            projectId,
+            authId,
+            deviceId
+          );
+
+          const res = Response.json({
+            message: "OTP sent successfully",
+          });
+          return res;
+        } catch (error) {
+          return handleError(error, "POST /signers/:deviceId");
+        }
+      },
+    },
+    "/signers/public-key": {
+      async PUT(req) {
+        try {
+          authenticate(req);
+          const body = await req.json();
+          const { userId, projectId, authId, signingAlgorithm } =
+            validateRequest(
+              SignerPreGenerationSchema,
+              body,
+              "[DEBUG] PUT /signers/public-key"
+            );
+
+          const publicKey = await signerService.preGenerateSigner(
+            userId,
+            projectId,
+            authId,
+            signingAlgorithm
+          );
+
+          const res = Response.json({ publicKey });
+          return res;
+        } catch (error) {
+          return handleError(error, "PUT /signers/public-key");
+        }
+      },
+    },
+
+    "/signers/:deviceId/auth": {
+      async POST(req) {
+        try {
+          authenticate(req);
+          const { deviceId } = req.params;
+
+          if (!deviceId) {
+            throw new Response(JSON.stringify({ error: "Invalid deviceId" }), {
+              status: 400,
+            });
+          }
+
+          const body = await req.json();
+          const isEncrypted = isEncryptedRequest(body);
+
+          const { otp, ...rest } = isEncrypted
+            ? await validateEncryptedRequest(
+                OTPVerificationSchema,
+                body,
+                "[DEBUG] /requests/auth"
+              )
+            : validateRequest(
+                OTPVerificationSchema,
+                body,
+                "[DEBUG] /requests/auth"
+              );
+
+          const { device, auth, signerId } =
+            await signerService.completeSignerCreation(deviceId, otp);
+
+          const unencryptedResponse = { shares: { device, auth }, signerId };
+          const response = isEncrypted
+            ? await generateEncryptedResponse(
+                unencryptedResponse,
+                (rest as { encryptionContext: { senderPublicKey: string } })
+                  .encryptionContext.senderPublicKey
+              )
+            : unencryptedResponse;
+
+          const res = Response.json(response);
+
+          res.headers.set("Access-Control-Allow-Origin", "*");
+          res.headers.set(
+            "Access-Control-Allow-Methods",
+            "GET, POST, PUT, DELETE, OPTIONS"
+          );
+          return res;
+        } catch (error) {
+          return handleError(error, "POST /requests/:requestId/auth");
+        }
+      },
+    },
+    "/attestation": {
+      async GET(req) {
+        const pubKeyBuffer = await encryptionService.getPublicKey();
+        const pubKeyBase64 = Buffer.from(pubKeyBuffer).toString("base64");
+        return Response.json({
+          publicKey: pubKeyBase64,
+        });
+      },
+    },
+  },
+  development: true,
 });
-=======
-import {
-	ENVSchema,
-	OTPVerificationSchema,
-	SignerPreGenerationSchema,
-	SignerRequestSchema,
-} from "./schema";
-import type { z } from "zod";
-
-const env = ENVSchema.parse(process.env);
->>>>>>> 972dc620
-
-function validateRequest<T extends z.ZodType>(
-	schema: T,
-	data: unknown,
-	logPrefix = "",
-): z.infer<T> {
-	const validationResult = schema.safeParse(data);
-
-	if (!validationResult.success) {
-		if (logPrefix) {
-			console.log(
-				`${logPrefix}: Validation failed`,
-				validationResult.error.format(),
-			);
-		}
-
-		throw new Response(
-			JSON.stringify({
-				error: "Validation failed",
-				details: validationResult.error.format(),
-			}),
-			{ status: 400 },
-		);
-	}
-
-	return validationResult.data;
-}
-
-async function validateEncryptedRequest<T extends z.ZodType>(
-	schema: T,
-	data: unknown,
-	logPrefix = "",
-): Promise<z.infer<T>> {
-	const req = EncryptedRequestSchema.parse(data);
-	const decryptedRequest = await encryptionService.decryptBase64<{
-		data: z.infer<T>;
-		encryptionContext: { senderPublicKey: string };
-	}>(req.ciphertext, req.encappedKey);
-	return validateRequest(schema, decryptedRequest.data, logPrefix);
-}
-
-const EncryptedRequestSchema = z.object({
-	ciphertext: z.string(),
-	encappedKey: z.string(),
-	publicKey: z.string(),
-});
-
-function isEncryptedRequest(
-	data: unknown,
-): data is z.infer<typeof EncryptedRequestSchema> {
-	const validationResult = EncryptedRequestSchema.safeParse(data);
-
-	return validationResult.success;
-}
-
-function handleError(error: unknown, logPrefix = ""): Response {
-	if (error instanceof Response) {
-		return error;
-	}
-
-	if (logPrefix) {
-		console.error(`[ERROR] ${logPrefix}:`, error);
-	} else {
-		console.error("[ERROR] Unhandled route error:", error);
-	}
-
-	const res = new Response(
-		JSON.stringify({
-			error: "Request failed",
-			message: error instanceof Error ? error.message : String(error),
-			code: "INTERNAL_SERVER_ERROR",
-		}),
-		{
-			status: 500,
-			headers: { "Content-Type": "application/json" },
-		},
-	);
-	return res;
-}
-
-function authenticate(req: Request) {
-	if (req.headers.get("authorization") !== `${env.ACCESS_SECRET}`) {
-		throw new Response(JSON.stringify({ error: "Unauthorized" }), {
-			status: 401,
-		});
-	}
-}
-
-const signerService = new SignerService(
-	env.SENDGRID_API_KEY,
-	env.MOCK_TEE_SECRET,
-);
-
-async function generateEncryptedResponse<T extends z.ZodType>(
-	data: z.infer<T>,
-	receiverPublicKey: string,
-) {
-	return encryptionService.encryptBase64(data, receiverPublicKey);
-}
-
-const server = Bun.serve({
-	port: env.PORT,
-	routes: {
-		"/signers/:deviceId": {
-			async POST(req) {
-				try {
-					authenticate(req);
-					const { deviceId } = req.params;
-
-					if (!deviceId) {
-						throw new Response(JSON.stringify({ error: "Invalid deviceId" }), {
-							status: 400,
-						});
-					}
-
-					const body = await req.json();
-					const { userId, projectId, authId } = validateRequest(
-						SignerRequestSchema,
-						body,
-						`[DEBUG] POST /signers/${deviceId}`,
-					);
-
-					await signerService.initiateSignerCreation(
-						userId,
-						projectId,
-						authId,
-						deviceId,
-					);
-
-					const res = Response.json({
-						message: "OTP sent successfully",
-					});
-					return res;
-				} catch (error) {
-					return handleError(error, "POST /signers/:deviceId");
-				}
-			},
-		},
-		"/signers/public-key": {
-			async PUT(req) {
-				try {
-					authenticate(req);
-					const body = await req.json();
-					const { userId, projectId, authId, signingAlgorithm } =
-						validateRequest(
-							SignerPreGenerationSchema,
-							body,
-							"[DEBUG] PUT /signers/public-key",
-						);
-
-					const publicKey = await signerService.preGenerateSigner(
-						userId,
-						projectId,
-						authId,
-						signingAlgorithm,
-					);
-
-					const res = Response.json({ publicKey });
-					return res;
-				} catch (error) {
-					return handleError(error, "PUT /signers/public-key");
-				}
-			},
-		},
-
-		"/signers/:deviceId/auth": {
-			async POST(req) {
-				try {
-					authenticate(req);
-					const { deviceId } = req.params;
-
-					if (!deviceId) {
-						throw new Response(JSON.stringify({ error: "Invalid deviceId" }), {
-							status: 400,
-						});
-					}
-
-					const body = await req.json();
-<<<<<<< HEAD
-					const isEncrypted = isEncryptedRequest(body);
-
-					const { otp, ...rest } = isEncrypted
-						? await validateEncryptedRequest(
-								OTPVerificationSchema,
-								body,
-								"[DEBUG] /requests/auth",
-							)
-						: validateRequest(
-								OTPVerificationSchema,
-								body,
-								"[DEBUG] /requests/auth",
-							);
-=======
-					const { otp } = validateRequest(
-						OTPVerificationSchema,
-						body,
-						"[DEBUG] POST /requests/auth",
-					);
->>>>>>> 972dc620
-
-					const { device, auth, signerId } =
-						await signerService.completeSignerCreation(deviceId, otp);
-
-<<<<<<< HEAD
-					const unencryptedResponse = { shares: { device, auth }, signerId };
-					const response = isEncrypted
-						? await generateEncryptedResponse(
-								unencryptedResponse,
-								(rest as { encryptionContext: { senderPublicKey: string } })
-									.encryptionContext.senderPublicKey,
-							)
-						: unencryptedResponse;
-
-					const res = Response.json(response);
-
-					res.headers.set("Access-Control-Allow-Origin", "*");
-					res.headers.set(
-						"Access-Control-Allow-Methods",
-						"GET, POST, PUT, DELETE, OPTIONS",
-					);
-=======
-					const res = Response.json({ shares: { device, auth }, signerId });
->>>>>>> 972dc620
-					return res;
-				} catch (error) {
-					return handleError(error, "POST /requests/:requestId/auth");
-				}
-			},
-		},
-		"/attestation": {
-			async GET(req) {
-				const pubKeyBuffer = await encryptionService.getPublicKey();
-				const pubKeyBase64 = Buffer.from(pubKeyBuffer).toString("base64");
-				return Response.json({
-					publicKey: pubKeyBase64,
-				});
-			},
-		},
-	},
-	development: true,
-});
 
 console.log(`Listening on http://localhost:${server.port} ...`);