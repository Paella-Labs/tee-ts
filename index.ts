--- conflicted
+++ resolved
@@ -13,61 +13,12 @@
 import { z } from "zod";
 import { TappdClient } from "@phala/dstack-sdk";
 
-<<<<<<< HEAD
-console.log("Initializing TEE...");
-const env = ENVSchema.parse(process.env);
-
-// Initialize encryption service singleton
-const encryptionService = EncryptionService.getInstance();
-await encryptionService.init();
-console.log("Encryption service initialized successfully");
-
-function validateRequest<T extends z.ZodType>(
-	schema: T,
-	data: unknown,
-	logPrefix = "",
-): z.infer<T> {
-	const validationResult = schema.safeParse(data);
-
-	if (!validationResult.success) {
-		if (logPrefix) {
-			console.log(
-				`${logPrefix}: Validation failed`,
-				validationResult.error.format(),
-			);
-		}
-
-		throw new Response(
-			JSON.stringify({
-				error: "Validation failed",
-				details: validationResult.error.format(),
-			}),
-			{ status: 400 },
-		);
-	}
-
-	return validationResult.data;
-}
-
-const EncryptedRequestSchema = z.object({
-	ciphertext: z.string(),
-	encapsulatedKey: z.string(),
-});
-
-function isEncryptedRequest(
-	data: unknown,
-): data is z.infer<typeof EncryptedRequestSchema> {
-	const validationResult = EncryptedRequestSchema.safeParse(data);
-
-	return validationResult.success;
-=======
 /**
  * Service container that holds all service instances
  */
 interface ServiceContainer {
 	trustedService: TrustedService;
 	encryptionService: EncryptionService;
->>>>>>> 289c7b14
 }
 
 /**
@@ -113,10 +64,7 @@
 	};
 }
 
-console.log("Initializing TEE...");
 const env = ENVSchema.parse(process.env);
-
-// Initialize all services using top-level await
 const services = await initializeServices(env);
 console.log("All services initialized successfully");
 
@@ -203,6 +151,7 @@
 				}
 			},
 		},
+
 		"/signers/:deviceId/auth": {
 			async POST(req) {
 				try {
@@ -216,36 +165,18 @@
 					}
 
 					const body = await req.json();
-<<<<<<< HEAD
 					if (!isEncryptedRequest(body)) {
 						throw new Response(
 							JSON.stringify({ error: "Request must be encrypted" }),
 							{ status: 400 },
 						);
-=======
-					const isEncrypted = isEncryptedRequest(body);
-
-					let unencryptedBody: z.infer<typeof OTPVerificationSchema>;
-					let senderPublicKey: string | null = null;
-
-					if (isEncrypted) {
-						const decryptedPayload =
-							await services.encryptionService.decryptBase64<{
-								data: z.infer<typeof OTPVerificationSchema>;
-								encryptionContext: { senderPublicKey: string };
-							}>(body.ciphertext, body.encapsulatedKey);
-						unencryptedBody = decryptedPayload.data;
-						senderPublicKey =
-							decryptedPayload.encryptionContext.senderPublicKey;
-					} else {
-						unencryptedBody = body;
->>>>>>> 289c7b14
 					}
 
-					const decryptedPayload = await encryptionService.decryptBase64<{
-						data: z.infer<typeof OTPVerificationSchema>;
-						encryptionContext: { senderPublicKey: string };
-					}>(body.ciphertext, body.encapsulatedKey);
+					const decryptedPayload =
+						await services.encryptionService.decryptBase64<{
+							data: z.infer<typeof OTPVerificationSchema>;
+							encryptionContext: { senderPublicKey: string };
+						}>(body.ciphertext, body.encapsulatedKey);
 					const unencryptedBody = decryptedPayload.data;
 					const senderPublicKey =
 						decryptedPayload.encryptionContext.senderPublicKey;
@@ -265,30 +196,11 @@
 						shares: { device, auth },
 					};
 
-<<<<<<< HEAD
 					const encryptedResponse = await generateEncryptedResponse(
+						services.encryptionService,
 						unencryptedResponse,
 						senderPublicKey,
 					);
-=======
-					let response: EncryptedOtpResponse | OtpResponse;
-					if (isEncrypted) {
-						const encryptedResponse = await generateEncryptedResponse(
-							services.encryptionService,
-							unencryptedResponse,
-							senderPublicKey as NonNullable<typeof senderPublicKey>,
-						);
-						response = {
-							...encryptedResponse,
-							shares: {
-								auth: unencryptedResponse.shares.auth,
-							},
-							deviceKeyShareHash,
-						};
-					} else {
-						response = unencryptedResponse;
-					}
->>>>>>> 289c7b14
 
 					const res = Response.json({
 						...encryptedResponse,
@@ -310,7 +222,7 @@
 			},
 		},
 		"/attestation": {
-			async GET() {
+			async GET(req) {
 				const pubKeyBuffer = await services.encryptionService.getPublicKey();
 				const pubKeyBase64 = Buffer.from(pubKeyBuffer).toString("base64");
 				const res = Response.json({
@@ -321,6 +233,7 @@
 				return res;
 			},
 		},
+
 		"/attestation/tdx_quote": async (req) => {
 			const client = new TappdClient();
 			const result = await client.tdxQuote("test");
@@ -363,22 +276,6 @@
 	ciphertext: z.string(),
 	encapsulatedKey: z.string(),
 });
-
-// Response type definition
-type UnencryptedOtpResponse = {
-	shares: {
-		device: string;
-		auth: string;
-	};
-};
-// We also return, alongside the encrypted response, the Auth share (unencrypted), so the crossmint middleware can store it
-type EncryptedOtpResponse = z.infer<typeof EncryptedRequestSchema> & {
-	shares: {
-		auth: string;
-	};
-	deviceKeyShareHash: string;
-};
-type OtpResponse = UnencryptedOtpResponse | EncryptedOtpResponse;
 
 function isEncryptedRequest(
 	data: unknown,
